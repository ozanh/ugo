// Copyright (c) 2020-2023 Ozan Hacıbekiroğlu.
// Use of this source code is governed by a MIT License
// that can be found in the LICENSE file.

package ugo

import (
	"errors"
	"fmt"
	"io"
	"os"
	"reflect"

	"github.com/ozanh/ugo/parser"
	"github.com/ozanh/ugo/token"
)

var (
	// DefaultCompilerOptions holds default Compiler options.
	DefaultCompilerOptions = CompilerOptions{
		OptimizerMaxCycle: 100,
		OptimizeConst:     true,
		OptimizeExpr:      true,
	}
	// TraceCompilerOptions holds Compiler options to print trace output
	// to stdout for Parser, Optimizer, Compiler.
	TraceCompilerOptions = CompilerOptions{
		Trace:             os.Stdout,
		TraceParser:       true,
		TraceCompiler:     true,
		TraceOptimizer:    true,
		OptimizerMaxCycle: 1<<8 - 1,
		OptimizeConst:     true,
		OptimizeExpr:      true,
	}
)

// errSkip is a sentinel error for compiler.
var errSkip = errors.New("skip")

type (

	// Compiler compiles the AST into a bytecode.
	Compiler struct {
		parent        *Compiler
		file          *parser.SourceFile
		constants     []Object
		constsCache   map[Object]int
		cfuncCache    map[uint32][]int
		symbolTable   *SymbolTable
		instructions  []byte
		sourceMap     map[int]int
		moduleMap     *ModuleMap
		moduleStore   *moduleStore
		modulePath    string
		variadic      bool
		varKwargs     bool
		loops         []*loopStmts
		loopIndex     int
		tryCatchIndex int
		iotaVal       int
		opts          CompilerOptions
		trace         io.Writer
		indent        int
	}

	// CompilerOptions represents customizable options for Compile().
	CompilerOptions struct {
		ModuleMap         *ModuleMap
		ModulePath        string
		Constants         []Object
		SymbolTable       *SymbolTable
		Trace             io.Writer
		TraceParser       bool
		TraceCompiler     bool
		TraceOptimizer    bool
		OptimizerMaxCycle int
		OptimizeConst     bool
		OptimizeExpr      bool
		moduleStore       *moduleStore
		constsCache       map[Object]int
	}

	// CompilerError represents a compiler error.
	CompilerError struct {
		FileSet *parser.SourceFileSet
		Node    parser.Node
		Err     error
	}

	// moduleStoreItem represents indexes of a single module.
	moduleStoreItem struct {
		typ           int
		constantIndex int
		moduleIndex   int
	}

	// moduleStore represents modules indexes and total count that are defined
	// while compiling.
	moduleStore struct {
		count int
		store map[string]moduleStoreItem
	}

	// loopStmts represents a loopStmts construct that the compiler uses to
	// track the current loopStmts.
	loopStmts struct {
		continues         []int
		breaks            []int
		lastTryCatchIndex int
	}
)

func (e *CompilerError) Error() string {
	filePos := e.FileSet.Position(e.Node.Pos())
	return fmt.Sprintf("Compile Error: %s\n\tat %s", e.Err.Error(), filePos)
}

func (e *CompilerError) Unwrap() error {
	return e.Err
}

// NewCompiler creates a new Compiler object.
func NewCompiler(file *parser.SourceFile, opts CompilerOptions) *Compiler {
	if opts.SymbolTable == nil {
		opts.SymbolTable = NewSymbolTable()
	}

	if opts.constsCache == nil {
		opts.constsCache = make(map[Object]int)
		for i := range opts.Constants {
			switch opts.Constants[i].(type) {
			case Int, Uint, String, Bool, Float, Char, *UndefinedType:
				opts.constsCache[opts.Constants[i]] = i
			}
		}
	}

	if opts.moduleStore == nil {
		opts.moduleStore = newModuleStore()
	}

	var trace io.Writer
	if opts.TraceCompiler {
		trace = opts.Trace
	}

	return &Compiler{
		file:          file,
		constants:     opts.Constants,
		constsCache:   opts.constsCache,
		cfuncCache:    make(map[uint32][]int),
		symbolTable:   opts.SymbolTable,
		sourceMap:     make(map[int]int),
		moduleMap:     opts.ModuleMap,
		moduleStore:   opts.moduleStore,
		modulePath:    opts.ModulePath,
		loopIndex:     -1,
		tryCatchIndex: -1,
		iotaVal:       -1,
		opts:          opts,
		trace:         trace,
	}
}

// Compile compiles given script to Bytecode.
func Compile(script []byte, opts CompilerOptions) (*Bytecode, error) {
	fileSet := parser.NewFileSet()
	moduleName := opts.ModulePath

	if moduleName == "" {
		moduleName = "(main)"
	}

	srcFile := fileSet.AddFile(moduleName, -1, len(script))
	var trace io.Writer
	if opts.TraceParser {
		trace = opts.Trace
	}

	p := parser.NewParser(srcFile, script, trace)
	pf, err := p.ParseFile()
	if err != nil {
		return nil, err
	}

	compiler := NewCompiler(srcFile, opts)
	compiler.SetGlobalSymbolsIndex()

	if opts.OptimizeConst || opts.OptimizeExpr {
		err := compiler.optimize(pf)
		if err != nil && err != errSkip {
			return nil, err
		}
	}

	if err := compiler.Compile(pf); err != nil {
		return nil, err
	}

	bc := compiler.Bytecode()
	if bc.Main.NumLocals > 256 {
		return nil, ErrSymbolLimit
	}
	return bc, nil
}

// SetGlobalSymbolsIndex sets index of a global symbol. This is only required
// when a global symbol is defined in SymbolTable and provided to compiler.
// Otherwise, caller needs to append the constant to Constants, set the symbol
// index and provide it to the Compiler. This should be called before
// Compiler.Compile call.
func (c *Compiler) SetGlobalSymbolsIndex() {
	symbols := c.symbolTable.Symbols()
	for _, s := range symbols {
		if s.Scope == ScopeGlobal && s.Index == -1 {
			s.Index = c.addConstant(String(s.Name))
		}
	}
}

// optimize runs the Optimizer and returns Optimizer object and error from Optimizer.
// Note:If optimizer cannot run for some reason, a nil optimizer and errSkip
// error will be returned.
func (c *Compiler) optimize(file *parser.File) error {
	if c.opts.OptimizerMaxCycle < 1 {
		return errSkip
	}

	optim := NewOptimizer(file, c.symbolTable, c.opts)

	if err := optim.Optimize(); err != nil {
		return err
	}

	c.opts.OptimizerMaxCycle -= optim.Total()
	return nil
}

// Bytecode returns compiled Bytecode ready to run in VM.
func (c *Compiler) Bytecode() *Bytecode {
	var lastOp Opcode
	var operands = make([]int, 0, 4)
	var jumpPos = make(map[int]struct{})
	var offset int
	var i int

	for i < len(c.instructions) {
		lastOp = c.instructions[i]
		numOperands := OpcodeOperands[lastOp]
		operands, offset = ReadOperands(
			numOperands,
			c.instructions[i+1:],
			operands,
		)

		if lastOp == OpJump || lastOp == OpJumpFalsy ||
			lastOp == OpAndJump || lastOp == OpOrJump {
			jumpPos[operands[0]] = struct{}{}
		}

		delete(jumpPos, i)
		i += offset + 1
	}

	if lastOp != OpReturn || len(jumpPos) > 0 {
		c.emit(nil, OpReturn, 0)
	}

	cf := &CompiledFunction{
		NumArgs:      c.symbolTable.numParams,
		NumKwargs:    c.symbolTable.numKwargs,
		NumLocals:    c.symbolTable.maxDefinition,
		Kwargs:       c.symbolTable.kwargs,
		Instructions: c.instructions,
		SourceMap:    c.sourceMap,
	}

	if c.variadic {
		cf.VarArgs = true
	}
	if c.varKwargs {
		cf.VarKwargs = true
	}

	return &Bytecode{
		FileSet:    c.file.Set(),
		Constants:  c.constants,
		Main:       cf,
		NumModules: c.moduleStore.count,
	}
}

// Compile compiles parser.Node and builds Bytecode.
func (c *Compiler) Compile(node parser.Node) error {
	if c.trace != nil {
		if node != nil {
			defer untracec(tracec(c, fmt.Sprintf("%s (%s)",
				node.String(), reflect.TypeOf(node).Elem().Name())))
		} else {
			defer untracec(tracec(c, "<nil>"))
		}
	}

	switch node := node.(type) {
	case *parser.File:
		for _, stmt := range node.Stmts {
			if err := c.Compile(stmt); err != nil {
				return err
			}
		}
	case *parser.ExprStmt:
		if err := c.Compile(node.Expr); err != nil {
			return err
		}
		c.emit(node, OpPop)
	case *parser.IncDecStmt:
		op := token.AddAssign
		if node.Token == token.Dec {
			op = token.SubAssign
		}
		return c.compileAssignStmt(
			node,
			[]parser.Expr{node.Expr},
			[]parser.Expr{&parser.IntLit{Value: 1, ValuePos: node.TokenPos}},
			token.Var,
			op,
		)
	case *parser.ParenExpr:
		return c.Compile(node.Expr)
	case *parser.BinaryExpr:
		if node.Token == token.LAnd || node.Token == token.LOr {
			return c.compileLogical(node)
		}
		return c.compileBinaryExpr(node)
	case *parser.IntLit:
		c.emit(node, OpConstant, c.addConstant(Int(node.Value)))
	case *parser.UintLit:
		c.emit(node, OpConstant, c.addConstant(Uint(node.Value)))
	case *parser.FloatLit:
		c.emit(node, OpConstant, c.addConstant(Float(node.Value)))
	case *parser.BoolLit:
		if node.Value {
			c.emit(node, OpTrue)
		} else {
			c.emit(node, OpFalse)
		}
	case *parser.StringLit:
		c.emit(node, OpConstant, c.addConstant(String(node.Value)))
	case *parser.CharLit:
		c.emit(node, OpConstant, c.addConstant(Char(node.Value)))
	case *parser.UndefinedLit:
		c.emit(node, OpNull)
	case *parser.UnaryExpr:
		return c.compileUnaryExpr(node)
	case *parser.IfStmt:
		return c.compileIfStmt(node)
	case *parser.TryStmt:
		return c.compileTryStmt(node)
	case *parser.CatchStmt:
		return c.compileCatchStmt(node)
	case *parser.FinallyStmt:
		return c.compileFinallyStmt(node)
	case *parser.ThrowStmt:
		return c.compileThrowStmt(node)
	case *parser.ForStmt:
		return c.compileForStmt(node)
	case *parser.ForInStmt:
		return c.compileForInStmt(node)
	case *parser.BranchStmt:
		return c.compileBranchStmt(node)
	case *parser.BlockStmt:
		return c.compileBlockStmt(node)
	case *parser.DeclStmt:
		return c.compileDeclStmt(node)
	case *parser.AssignStmt:
		return c.compileAssignStmt(node,
			node.LHS, node.RHS, token.Var, node.Token)
	case *parser.Ident:
		return c.compileIdent(node)
	case *parser.ArrayLit:
		return c.compileArrayLit(node)
	case *parser.MapLit:
		return c.compileMapLit(node)
	case *parser.SelectorExpr: // selector on RHS side
		return c.compileSelectorExpr(node)
	case *parser.IndexExpr:
		return c.compileIndexExpr(node)
	case *parser.SliceExpr:
		return c.compileSliceExpr(node)
	case *parser.FuncLit:
		return c.compileFuncLit(node)
	case *parser.ReturnStmt:
		return c.compileReturnStmt(node)
	case *parser.CallExpr:
		return c.compileCallExpr(node)
	case *parser.ImportExpr:
		return c.compileImportExpr(node)
	case *parser.CondExpr:
		return c.compileCondExpr(node)
	case *parser.EmptyStmt:
	case nil:
	default:
		return c.errorf(node, `%[1]T "%[1]v" not implemented`, node)
	}
	return nil
}

func (c *Compiler) changeOperand(opPos int, operand ...int) {
	op := c.instructions[opPos]
	inst := make([]byte, 0, 8)
	inst, err := MakeInstruction(inst, op, operand...)
	if err != nil {
		panic(err)
	}
	c.replaceInstruction(opPos, inst)
}

func (c *Compiler) replaceInstruction(pos int, inst []byte) {
	copy(c.instructions[pos:], inst)
	if c.trace != nil {
		printTrace(c.indent, c.trace, fmt.Sprintf("REPLC %s",
			FormatInstructions(c.instructions[pos:], pos)[0]))
	}
}

func (c *Compiler) addConstant(obj Object) (index int) {
	defer func() {
		if c.trace != nil {
			printTrace(c.indent, c.trace,
				fmt.Sprintf("CONST %04d %v", index, obj))
		}
	}()

	switch obj.(type) {
	case Int, Uint, String, Bool, Float, Char, *UndefinedType:
		i, ok := c.constsCache[obj]
		if ok {
			index = i
			return
		}
	case *CompiledFunction:
		return c.addCompiledFunction(obj)
	default:
		// unhashable types cannot be stored in constsCache, append them to constants slice
		// and return index
		index = len(c.constants)
		c.constants = append(c.constants, obj)
		return
	}

	index = len(c.constants)
	c.constants = append(c.constants, obj)
	c.constsCache[obj] = index
	return
}

func (c *Compiler) addCompiledFunction(obj Object) (index int) {
	// Currently, caching compiled functions is only effective for functions
	// used in const declarations.
	// e.g.
	// const (
	// 	f = func() { return 1 }
	// 	g
	// )
	//
	cf := obj.(*CompiledFunction)
	key := cf.hash32()
	arr, ok := c.cfuncCache[key]
	if ok {
		for _, idx := range arr {
			f := c.constants[idx].(*CompiledFunction)
			if f.identical(cf) && f.equalSourceMap(cf) {
				return idx
			}
		}
	}
	index = len(c.constants)
	c.constants = append(c.constants, obj)
	c.cfuncCache[key] = append(c.cfuncCache[key], index)
	return
}

func (c *Compiler) emit(node parser.Node, opcode Opcode, operands ...int) int {
	filePos := parser.NoPos
	if node != nil {
		filePos = node.Pos()
	}

	inst := make([]byte, 0, 8)
	inst, err := MakeInstruction(inst, opcode, operands...)
	if err != nil {
		panic(err)
	}

	pos := c.addInstruction(inst)
	c.sourceMap[pos] = int(filePos)

	if c.trace != nil {
		printTrace(c.indent, c.trace, fmt.Sprintf("EMIT  %s",
			FormatInstructions(c.instructions[pos:], pos)[0]))
	}
	return pos
}

func (c *Compiler) addInstruction(b []byte) int {
	posNewIns := len(c.instructions)
	c.instructions = append(c.instructions, b...)
	return posNewIns
}

func (c *Compiler) checkCyclicImports(node parser.Node, modulePath string) error {
	if c.modulePath == modulePath {
		return c.errorf(node, "cyclic module import: %s", modulePath)
	} else if c.parent != nil {
		return c.parent.checkCyclicImports(node, modulePath)
	}
	return nil
}

func (c *Compiler) addModule(name string, typ, constantIndex int) moduleStoreItem {
	moduleIndex := c.moduleStore.count
	c.moduleStore.count++
	c.moduleStore.store[name] = moduleStoreItem{
		typ:           typ,
		constantIndex: constantIndex,
		moduleIndex:   moduleIndex,
	}
	return c.moduleStore.store[name]
}

func (c *Compiler) getModule(name string) (moduleStoreItem, bool) {
	indexes, ok := c.moduleStore.store[name]
	return indexes, ok
}

func (c *Compiler) baseModuleMap() *ModuleMap {
	if c.parent == nil {
		return c.moduleMap
	}
	return c.parent.baseModuleMap()
}

func (c *Compiler) compileModule(
	node parser.Node,
	modulePath string,
	moduleMap *ModuleMap,
	src []byte,
) (int, error) {
	var err error
	if err = c.checkCyclicImports(node, modulePath); err != nil {
		return 0, err
	}

	modFile := c.file.Set().AddFile(modulePath, -1, len(src))
	var trace io.Writer
	if c.opts.TraceParser {
		trace = c.trace
	}

	p := parser.NewParser(modFile, src, trace)
	var file *parser.File
	file, err = p.ParseFile()
	if err != nil {
		return 0, err
	}

	symbolTable := NewSymbolTable().
		DisableBuiltin(c.symbolTable.DisabledBuiltins()...)

	fork := c.fork(modFile, modulePath, moduleMap, symbolTable)
	err = fork.optimize(file)
	if err != nil && err != errSkip {
		return 0, c.error(node, err)
	}

	if err = fork.Compile(file); err != nil {
		return 0, err
	}

	bc := fork.Bytecode()
	if bc.Main.NumLocals > 256 {
		return 0, c.error(node, ErrSymbolLimit)
	}

	c.constants = bc.Constants
	index := c.addConstant(bc.Main)
	return index, nil
}

func (c *Compiler) enterLoop() *loopStmts {
	loop := &loopStmts{lastTryCatchIndex: c.tryCatchIndex}
	c.loops = append(c.loops, loop)
	c.loopIndex++

	if c.trace != nil {
		printTrace(c.indent, c.trace, "LOOPE", c.loopIndex)
	}
	return loop
}

func (c *Compiler) leaveLoop() {
	if c.trace != nil {
		printTrace(c.indent, c.trace, "LOOPL", c.loopIndex)
	}
	c.loops = c.loops[:len(c.loops)-1]
	c.loopIndex--
}

func (c *Compiler) currentLoop() *loopStmts {
	if c.loopIndex >= 0 {
		return c.loops[c.loopIndex]
	}
	return nil
}

func (c *Compiler) fork(
	file *parser.SourceFile,
	modulePath string,
	moduleMap *ModuleMap,
	symbolTable *SymbolTable,
) *Compiler {
	child := NewCompiler(file, CompilerOptions{
		ModuleMap:         moduleMap,
		ModulePath:        modulePath,
		Constants:         c.constants,
		SymbolTable:       symbolTable,
		Trace:             c.trace,
		TraceParser:       c.opts.TraceParser,
		TraceCompiler:     c.opts.TraceCompiler,
		TraceOptimizer:    c.opts.TraceOptimizer,
		OptimizerMaxCycle: c.opts.OptimizerMaxCycle,
		OptimizeConst:     c.opts.OptimizeConst,
		OptimizeExpr:      c.opts.OptimizeExpr,
		moduleStore:       c.moduleStore,
		constsCache:       c.constsCache,
	})

	child.parent = c
	child.cfuncCache = c.cfuncCache

	if modulePath == c.modulePath {
		child.indent = c.indent
	}
	return child
}

func (c *Compiler) error(node parser.Node, err error) error {
	return &CompilerError{
		FileSet: c.file.Set(),
		Node:    node,
		Err:     err,
	}
}

func (c *Compiler) errorf(
	node parser.Node,
	format string,
	args ...interface{},
) error {
	return &CompilerError{
		FileSet: c.file.Set(),
		Node:    node,
		Err:     fmt.Errorf(format, args...),
	}
}

func printTrace(indent int, trace io.Writer, a ...interface{}) {
	const (
		dots = ". . . . . . . . . . . . . . . . . . . . . . . . . . . . . . . "
		n    = len(dots)
	)

	i := 2 * indent
	for i > n {
		_, _ = fmt.Fprint(trace, dots)
		i -= n
	}

	_, _ = fmt.Fprint(trace, dots[0:i])
	_, _ = fmt.Fprintln(trace, a...)
}

func tracec(c *Compiler, msg string) *Compiler {
	printTrace(c.indent, c.trace, msg, "{")
	c.indent++
	return c
}

func untracec(c *Compiler) {
	c.indent--
	printTrace(c.indent, c.trace, "}")
}

// MakeInstruction returns a bytecode for an Opcode and the operands.
//
// Provide "buf" slice which is a returning value to reduce allocation or nil
// to create new byte slice. This is implemented to reduce compilation
// allocation that resulted in -15% allocation, +2% speed in compiler.
// It takes ~8ns/op with zero allocation.
//
// Returning error is required to identify bugs faster when VM and Opcodes are
// under heavy development.
//
// Warning: Unknown Opcode causes panic!
func MakeInstruction(buf []byte, op Opcode, args ...int) ([]byte, error) {
	operands := OpcodeOperands[op]
	if len(operands) != len(args) {
		return buf, fmt.Errorf(
			"MakeInstruction: %s expected %d operands, but got %d",
			OpcodeNames[op], len(operands), len(args),
		)
	}

	buf = append(buf[:0], op)
	switch op {
	case OpConstant, OpMap, OpArray, OpGetGlobal, OpSetGlobal, OpJump,
		OpJumpFalsy, OpAndJump, OpOrJump, OpStoreModule:
		buf = append(buf, byte(args[0]>>8))
		buf = append(buf, byte(args[0]))
		return buf, nil
	case OpLoadModule, OpSetupTry:
		buf = append(buf, byte(args[0]>>8))
		buf = append(buf, byte(args[0]))
		buf = append(buf, byte(args[1]>>8))
		buf = append(buf, byte(args[1]))
		return buf, nil
	case OpClosure:
		buf = append(buf, byte(args[0]>>8))
		buf = append(buf, byte(args[0]))
		buf = append(buf, byte(args[1]))
		return buf, nil
<<<<<<< HEAD
	case OpCall, OpCallName:
		buf = append(buf, byte(args[0]))
		buf = append(buf, byte(args[1]))
=======
	case OpCall:
		buf = append(buf, byte(args[0]), byte(args[1]), byte(args[2]), byte(args[3]))
>>>>>>> 8867537a
		return buf, nil
	case OpGetBuiltin, OpReturn, OpBinaryOp, OpUnary, OpGetIndex, OpGetLocal,
		OpSetLocal, OpGetFree, OpSetFree, OpGetLocalPtr, OpGetFreePtr, OpThrow,
		OpFinalizer, OpDefineLocal:
		buf = append(buf, byte(args[0]))
		return buf, nil
	case OpEqual, OpNotEqual, OpNull, OpTrue, OpFalse, OpPop, OpSliceIndex,
		OpSetIndex, OpIterInit, OpIterNext, OpIterKey, OpIterValue,
		OpSetupCatch, OpSetupFinally, OpNoOp:
		return buf, nil
	default:
		return buf, &Error{
			Name:    "MakeInstruction",
			Message: fmt.Sprintf("unknown Opcode %d %s", op, OpcodeNames[op]),
		}
	}
}

// FormatInstructions returns string representation of bytecode instructions.
func FormatInstructions(b []byte, posOffset int) []string {
	var out []string
	var operands = make([]int, 0, 4)
	var offset int
	var i int

	for i < len(b) {
		numOperands := OpcodeOperands[b[i]]
		operands, offset = ReadOperands(numOperands, b[i+1:], operands)

		switch len(numOperands) {
		case 0:
			out = append(out, fmt.Sprintf("%04d %-7s",
				posOffset+i, OpcodeNames[b[i]]))
		case 1:
			out = append(out, fmt.Sprintf("%04d %-7s %-5d",
				posOffset+i, OpcodeNames[b[i]], operands[0]))
		case 2:
			out = append(out, fmt.Sprintf("%04d %-7s %-5d %-5d",
				posOffset+i, OpcodeNames[b[i]],
				operands[0], operands[1]))
		case 4:
			out = append(out, fmt.Sprintf("%04d %-7s %-5d %-5d %-5d %-5d",
				posOffset+i, OpcodeNames[b[i]],
				operands[0], operands[1], operands[2], operands[3]))
		}
		i += 1 + offset
	}
	return out
}

// IterateInstructions iterate instructions and call given function for each instruction.
// Note: Do not use operands slice in callback, it is reused for less allocation.
func IterateInstructions(insts []byte,
	fn func(pos int, opcode Opcode, operands []int, offset int) bool) {
	operands := make([]int, 0, 4)
	var offset int

	for i := 0; i < len(insts); i++ {
		numOperands := OpcodeOperands[insts[i]]
		operands, offset = ReadOperands(numOperands, insts[i+1:], operands)
		if !fn(i, insts[i], operands, offset) {
			break
		}
		i += offset
	}
}

func newModuleStore() *moduleStore {
	return &moduleStore{
		store: make(map[string]moduleStoreItem),
	}
}

func (ms *moduleStore) reset() *moduleStore {
	ms.count = 0
	for k := range ms.store {
		delete(ms.store, k)
	}
	return ms
}<|MERGE_RESOLUTION|>--- conflicted
+++ resolved
@@ -42,26 +42,26 @@
 
 	// Compiler compiles the AST into a bytecode.
 	Compiler struct {
-		parent        *Compiler
-		file          *parser.SourceFile
-		constants     []Object
-		constsCache   map[Object]int
-		cfuncCache    map[uint32][]int
-		symbolTable   *SymbolTable
-		instructions  []byte
-		sourceMap     map[int]int
-		moduleMap     *ModuleMap
-		moduleStore   *moduleStore
-		modulePath    string
-		variadic      bool
-		varKwargs     bool
-		loops         []*loopStmts
-		loopIndex     int
-		tryCatchIndex int
-		iotaVal       int
-		opts          CompilerOptions
-		trace         io.Writer
-		indent        int
+		parent         *Compiler
+		file           *parser.SourceFile
+		constants      []Object
+		constsCache    map[Object]int
+		cfuncCache     map[uint32][]int
+		symbolTable    *SymbolTable
+		instructions   []byte
+		sourceMap      map[int]int
+		moduleMap      *ModuleMap
+		moduleStore    *moduleStore
+		modulePath     string
+		variadic       bool
+		varNamedParams bool
+		loops          []*loopStmts
+		loopIndex      int
+		tryCatchIndex  int
+		iotaVal        int
+		opts           CompilerOptions
+		trace          io.Writer
+		indent         int
 	}
 
 	// CompilerOptions represents customizable options for Compile().
@@ -269,17 +269,26 @@
 
 	cf := &CompiledFunction{
 		NumArgs:      c.symbolTable.numParams,
-		NumKwargs:    c.symbolTable.numKwargs,
+		NumKwargs:    c.symbolTable.numNamedParams,
 		NumLocals:    c.symbolTable.maxDefinition,
-		Kwargs:       c.symbolTable.kwargs,
+		NamedArgs:    c.symbolTable.namedParams,
+		VarKwargs:    c.symbolTable.varNamedParams,
+		VarArgs:      c.symbolTable.varParams,
 		Instructions: c.instructions,
 		SourceMap:    c.sourceMap,
 	}
 
+	if len(cf.NamedArgs) > 0 {
+		cf.namedArgsMap = make(map[string]interface{})
+		for _, v := range cf.NamedArgs {
+			cf.namedArgsMap[v] = nil
+		}
+	}
+
 	if c.variadic {
 		cf.VarArgs = true
 	}
-	if c.varKwargs {
+	if c.varNamedParams {
 		cf.VarKwargs = true
 	}
 
@@ -730,14 +739,9 @@
 		buf = append(buf, byte(args[0]))
 		buf = append(buf, byte(args[1]))
 		return buf, nil
-<<<<<<< HEAD
 	case OpCall, OpCallName:
 		buf = append(buf, byte(args[0]))
 		buf = append(buf, byte(args[1]))
-=======
-	case OpCall:
-		buf = append(buf, byte(args[0]), byte(args[1]), byte(args[2]), byte(args[3]))
->>>>>>> 8867537a
 		return buf, nil
 	case OpGetBuiltin, OpReturn, OpBinaryOp, OpUnary, OpGetIndex, OpGetLocal,
 		OpSetLocal, OpGetFree, OpSetFree, OpGetLocalPtr, OpGetFreePtr, OpThrow,
@@ -778,10 +782,6 @@
 			out = append(out, fmt.Sprintf("%04d %-7s %-5d %-5d",
 				posOffset+i, OpcodeNames[b[i]],
 				operands[0], operands[1]))
-		case 4:
-			out = append(out, fmt.Sprintf("%04d %-7s %-5d %-5d %-5d %-5d",
-				posOffset+i, OpcodeNames[b[i]],
-				operands[0], operands[1], operands[2], operands[3]))
 		}
 		i += 1 + offset
 	}

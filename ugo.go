// Copyright (c) 2020-2023 Ozan Hacıbekiroğlu.
// Use of this source code is governed by a MIT License
// that can be found in the LICENSE file.

package ugo

//go:generate go run ./cmd/mkcallable -output zfuncs.go ugo.go

import (
	"fmt"
	"strconv"
	"unicode/utf8"

	"github.com/ozanh/ugo/registry"
)

const (
	// AttrModuleName is a special attribute injected into modules to identify
	// the modules by name.
	AttrModuleName = "__module_name__"
)

// CallableFunc is a function signature for a callable function.
type CallableFunc = func(args ...Object) (ret Object, err error)

<<<<<<< HEAD
// CallableExFunc is a function signature for a callable function that accepts
// a Call struct.
type CallableExFunc = func(Call) (ret Object, err error)
=======
// ContextCallableFunc is a function signature for a callable function with context.
type ContextCallableFunc = func(ctx *CallContext) (ret Object, err error)
>>>>>>> 8867537a

// ToObject will try to convert an interface{} v to an Object.
func ToObject(v interface{}) (ret Object, err error) {
	switch v := v.(type) {
	case nil:
		ret = Undefined
	case string:
		ret = String(v)
	case int64:
		ret = Int(v)
	case int:
		ret = Int(v)
	case uint:
		ret = Uint(v)
	case uint64:
		ret = Uint(v)
	case uintptr:
		ret = Uint(v)
	case bool:
		if v {
			ret = True
		} else {
			ret = False
		}
	case rune:
		ret = Char(v)
	case byte:
		ret = Char(v)
	case float64:
		ret = Float(v)
	case float32:
		ret = Float(v)
	case []byte:
		if v != nil {
			ret = Bytes(v)
		} else {
			ret = Bytes{}
		}
	case map[string]Object:
		if v != nil {
			ret = Map(v)
		} else {
			ret = Map{}
		}
	case map[string]interface{}:
		m := make(Map, len(v))
		for vk, vv := range v {
			vo, err := ToObject(vv)
			if err != nil {
				return nil, err
			}
			m[vk] = vo
		}
		ret = m
	case []Object:
		if v != nil {
			ret = Array(v)
		} else {
			ret = Array{}
		}
	case []interface{}:
		arr := make(Array, len(v))
		for i, vv := range v {
			obj, err := ToObject(vv)
			if err != nil {
				return nil, err
			}
			arr[i] = obj
		}
		ret = arr
	case Object:
		ret = v
	case CallableFunc:
		if v != nil {
			ret = &Function{Value: v}
		} else {
			ret = Undefined
		}
	case ContextCallableFunc:
		if v != nil {
			ret = &ContextFunction{Value: v}
		} else {
			ret = Undefined
		}
	case error:
		ret = &Error{Message: v.Error(), Cause: v}
	default:
		if out, ok := registry.ToObject(v); ok {
			ret, ok = out.(Object)
			if ok {
				return
			}
		}
		err = fmt.Errorf("cannot convert to object: %T", v)
	}
	return
}

// ToObjectAlt is analogous to ToObject but it will always convert signed integers to
// Int and unsigned integers to Uint. It is an alternative to ToObject.
// Note that, this function is subject to change in the future.
func ToObjectAlt(v interface{}) (ret Object, err error) {
	switch v := v.(type) {
	case nil:
		ret = Undefined
	case string:
		ret = String(v)
	case bool:
		if v {
			ret = True
		} else {
			ret = False
		}
	case int:
		ret = Int(v)
	case int64:
		ret = Int(v)
	case uint64:
		ret = Uint(v)
	case float64:
		ret = Float(v)
	case float32:
		ret = Float(v)
	case int32:
		ret = Int(v)
	case int16:
		ret = Int(v)
	case int8:
		ret = Int(v)
	case uint:
		ret = Uint(v)
	case uint32:
		ret = Uint(v)
	case uint16:
		ret = Uint(v)
	case uint8:
		ret = Uint(v)
	case uintptr:
		ret = Uint(v)
	case []byte:
		if v != nil {
			ret = Bytes(v)
		} else {
			ret = Bytes{}
		}
	case map[string]interface{}:
		m := make(Map, len(v))
		for vk, vv := range v {
			vo, err := ToObjectAlt(vv)
			if err != nil {
				return nil, err
			}
			m[vk] = vo
		}
		ret = m
	case map[string]Object:
		if v != nil {
			ret = Map(v)
		} else {
			ret = Map{}
		}
	case []interface{}:
		arr := make(Array, len(v))
		for i, vv := range v {
			obj, err := ToObjectAlt(vv)
			if err != nil {
				return nil, err
			}
			arr[i] = obj
		}
		ret = arr
	case []Object:
		if v != nil {
			ret = Array(v)
		} else {
			ret = Array{}
		}
	case Object:
		ret = v
	case CallableFunc:
		if v != nil {
			ret = &Function{Value: v}
		} else {
			ret = Undefined
		}
	case error:
		ret = &Error{Message: v.Error(), Cause: v}
	default:
		if out, ok := registry.ToObject(v); ok {
			ret, ok = out.(Object)
			if ok {
				return
			}
		}
		err = fmt.Errorf("cannot convert to object: %T", v)
	}
	return
}

// ToInterface tries to convert an Object o to an interface{} value.
func ToInterface(o Object) (ret interface{}) {
	switch o := o.(type) {
	case Int:
		ret = int64(o)
	case String:
		ret = string(o)
	case Bytes:
		ret = []byte(o)
	case Array:
		arr := make([]interface{}, len(o))
		for i, val := range o {
			arr[i] = ToInterface(val)
		}
		ret = arr
	case Map:
		m := make(map[string]interface{}, len(o))
		for key, v := range o {
			m[key] = ToInterface(v)
		}
		ret = m
	case Uint:
		ret = uint64(o)
	case Char:
		ret = rune(o)
	case Float:
		ret = float64(o)
	case Bool:
		ret = bool(o)
	case *SyncMap:
		if o == nil {
			return map[string]interface{}{}
		}
		o.RLock()
		defer o.RUnlock()
		m := make(map[string]interface{}, len(o.Value))
		for key, v := range o.Value {
			m[key] = ToInterface(v)
		}
		ret = m
	case *UndefinedType:
		ret = nil
	default:
		if out, ok := registry.ToInterface(o); ok {
			ret = out
		} else {
			ret = o
		}
	}
	return
}

// ToString will try to convert an Object to uGO string value.
func ToString(o Object) (v String, ok bool) {
	if v, ok = o.(String); ok {
		return
	}
	vv, ok := ToGoString(o)
	if ok {
		v = String(vv)
	}
	return
}

// ToBytes will try to convert an Object to uGO bytes value.
func ToBytes(o Object) (v Bytes, ok bool) {
	if v, ok = o.(Bytes); ok {
		return
	}
	vv, ok := ToGoByteSlice(o)
	if ok {
		v = Bytes(vv)
	}
	return
}

// ToInt will try to convert an Object to uGO int value.
func ToInt(o Object) (v Int, ok bool) {
	if v, ok = o.(Int); ok {
		return
	}
	vv, ok := ToGoInt64(o)
	if ok {
		v = Int(vv)
	}
	return
}

// ToUint will try to convert an Object to uGO uint value.
func ToUint(o Object) (v Uint, ok bool) {
	if v, ok = o.(Uint); ok {
		return
	}
	vv, ok := ToGoUint64(o)
	if ok {
		v = Uint(vv)
	}
	return
}

// ToFloat will try to convert an Object to uGO float value.
func ToFloat(o Object) (v Float, ok bool) {
	if v, ok = o.(Float); ok {
		return
	}
	vv, ok := ToGoFloat64(o)
	if ok {
		v = Float(vv)
	}
	return
}

// ToChar will try to convert an Object to uGO char value.
func ToChar(o Object) (v Char, ok bool) {
	if v, ok = o.(Char); ok {
		return
	}
	vv, ok := ToGoRune(o)
	if ok {
		v = Char(vv)
	}
	return
}

// ToBool will try to convert an Object to uGO bool value.
func ToBool(o Object) (v Bool, ok bool) {
	if v, ok = o.(Bool); ok {
		return
	}
	vv, ok := ToGoBool(o)
	v = Bool(vv)
	return
}

// ToArray will try to convert an Object to uGO array value.
func ToArray(o Object) (v Array, ok bool) {
	v, ok = o.(Array)
	return
}

// ToMap will try to convert an Object to uGO map value.
func ToMap(o Object) (v Map, ok bool) {
	v, ok = o.(Map)
	return
}

// ToSyncMap will try to convert an Object to uGO syncMap value.
func ToSyncMap(o Object) (v *SyncMap, ok bool) {
	v, ok = o.(*SyncMap)
	return
}

// ToGoString will try to convert an Object to Go string value.
func ToGoString(o Object) (v string, ok bool) {
	if o == Undefined {
		return
	}
	v, ok = o.String(), true
	return
}

// ToGoByteSlice will try to convert an Object to Go byte slice.
func ToGoByteSlice(o Object) (v []byte, ok bool) {
	switch o := o.(type) {
	case Bytes:
		v, ok = o, true
	case String:
		v, ok = make([]byte, len(o)), true
		copy(v, o)
	}
	return
}

// ToGoInt will try to convert a numeric, bool or string Object to Go int value.
func ToGoInt(o Object) (v int, ok bool) {
	switch o := o.(type) {
	case Int:
		v, ok = int(o), true
	case Uint:
		v, ok = int(o), true
	case Float:
		v, ok = int(o), true
	case Char:
		v, ok = int(o), true
	case Bool:
		ok = true
		if o {
			v = 1
		}
	case String:
		if vv, err := strconv.ParseInt(string(o), 0, 0); err == nil {
			v = int(vv)
			ok = true
		}
	}
	return
}

// ToGoInt64 will try to convert a numeric, bool or string Object to Go int64
// value.
func ToGoInt64(o Object) (v int64, ok bool) {
	switch o := o.(type) {
	case Int:
		v, ok = int64(o), true
	case Uint:
		v, ok = int64(o), true
	case Float:
		v, ok = int64(o), true
	case Char:
		v, ok = int64(o), true
	case Bool:
		ok = true
		if o {
			v = 1
		}
	case String:
		if vv, err := strconv.ParseInt(string(o), 0, 64); err == nil {
			v = vv
			ok = true
		}
	}
	return
}

// ToGoUint64 will try to convert a numeric, bool or string Object to Go uint64
// value.
func ToGoUint64(o Object) (v uint64, ok bool) {
	switch o := o.(type) {
	case Int:
		v, ok = uint64(o), true
	case Uint:
		v, ok = uint64(o), true
	case Float:
		v, ok = uint64(o), true
	case Char:
		v, ok = uint64(o), true
	case Bool:
		ok = true
		if o {
			v = 1
		}
	case String:
		if vv, err := strconv.ParseUint(string(o), 0, 64); err == nil {
			v = vv
			ok = true
		}
	}
	return
}

// ToGoFloat64 will try to convert a numeric, bool or string Object to Go
// float64 value.
func ToGoFloat64(o Object) (v float64, ok bool) {
	switch o := o.(type) {
	case Int:
		v, ok = float64(o), true
	case Uint:
		v, ok = float64(o), true
	case Float:
		v, ok = float64(o), true
	case Char:
		v, ok = float64(o), true
	case Bool:
		ok = true
		if o {
			v = 1
		}
	case String:
		if vv, err := strconv.ParseFloat(string(o), 64); err == nil {
			v = vv
			ok = true
		}
	}
	return
}

// ToGoRune will try to convert a int like Object to Go rune value.
func ToGoRune(o Object) (v rune, ok bool) {
	switch o := o.(type) {
	case Int:
		v, ok = rune(o), true
	case Uint:
		v, ok = rune(o), true
	case Char:
		v, ok = rune(o), true
	case Float:
		v, ok = rune(o), true
	case String:
		ok = true
		v, _ = utf8.DecodeRuneInString(string(o))
	case Bool:
		ok = true
		if o {
			v = 1
		}
	}
	return
}

// ToGoBool will try to convert an Object to Go bool value.
func ToGoBool(o Object) (v bool, ok bool) {
	v, ok = !o.IsFalsy(), true
	return
}

// functions to generate with mkcallable

// builtin delete
//
//ugo:callable func(o Object, k string) (err error)

// builtin copy, len, error, typeName, bool, string, isInt, isUint
// isFloat, isChar, isBool, isString, isBytes, isMap, isSyncMap, isArray
// isUndefined, isFunction, isCallable, isIterable
//
//ugo:callable func(o Object) (ret Object)

// builtin repeat
//
//ugo:callable func(o Object, n int) (ret Object, err error)

// builtin :makeArray
//
//ugo:callable func(n int, o Object) (ret Object, err error)

// builtin contains
//
//ugo:callable func(o Object, v Object) (ret Object, err error)

// builtin sort, sortReverse, int, uint, float, char, chars
//
//ugo:callable func(o Object) (ret Object, err error)

// builtin int
//
//ugo:callable func(v int64) (ret Object)

// builtin uint
//
//ugo:callable func(v uint64) (ret Object)

// builtin float
//
//ugo:callable func(v float64) (ret Object)<|MERGE_RESOLUTION|>--- conflicted
+++ resolved
@@ -23,14 +23,9 @@
 // CallableFunc is a function signature for a callable function.
 type CallableFunc = func(args ...Object) (ret Object, err error)
 
-<<<<<<< HEAD
 // CallableExFunc is a function signature for a callable function that accepts
 // a Call struct.
 type CallableExFunc = func(Call) (ret Object, err error)
-=======
-// ContextCallableFunc is a function signature for a callable function with context.
-type ContextCallableFunc = func(ctx *CallContext) (ret Object, err error)
->>>>>>> 8867537a
 
 // ToObject will try to convert an interface{} v to an Object.
 func ToObject(v interface{}) (ret Object, err error) {
@@ -109,9 +104,9 @@
 		} else {
 			ret = Undefined
 		}
-	case ContextCallableFunc:
-		if v != nil {
-			ret = &ContextFunction{Value: v}
+	case CallableExFunc:
+		if v != nil {
+			ret = &Function{ValueEx: v}
 		} else {
 			ret = Undefined
 		}

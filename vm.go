--- conflicted
+++ resolved
@@ -117,6 +117,7 @@
 func (vm *VM) RunCompiledFunction(
 	f *CompiledFunction,
 	globals Object,
+	namedArgs Map,
 	args ...Object,
 ) (Object, error) {
 	vm.mu.Lock()
@@ -136,7 +137,7 @@
 	for i := range vm.stack {
 		vm.stack[i] = nil
 	}
-	return vm.init(globals, args...)
+	return vm.init(globals, NewNamedArgs(namedArgs), args...)
 }
 
 // Abort aborts the VM execution. It is safe to call this method from another
@@ -153,14 +154,14 @@
 }
 
 // Run runs VM and executes the instructions until the OpReturn Opcode or Abort call.
-func (vm *VM) Run(globals Object, args ...Object) (Object, error) {
+func (vm *VM) Run(globals Object, namedArgs *NamedArgs, args ...Object) (Object, error) {
 	vm.mu.Lock()
 	defer vm.mu.Unlock()
 
-	return vm.init(globals, args...)
-}
-
-func (vm *VM) init(globals Object, args ...Object) (Object, error) {
+	return vm.init(globals, namedArgs, args...)
+}
+
+func (vm *VM) init(globals Object, namedArgs *NamedArgs, args ...Object) (Object, error) {
 	if vm.bytecode == nil || vm.bytecode.Main == nil {
 		return nil, errors.New("invalid Bytecode")
 	}
@@ -168,7 +169,7 @@
 	vm.err = nil
 	atomic.StoreInt64(&vm.abort, 0)
 	vm.initGlobals(globals)
-	vm.initLocals(args)
+	vm.initLocals(args, namedArgs)
 	vm.initCurrentFrame()
 	vm.frameIndex = 1
 	vm.ip = -1
@@ -687,9 +688,9 @@
 			midx := int(vm.curInsts[vm.ip+2]) | int(vm.curInsts[vm.ip+1])<<8
 			value := vm.stack[vm.sp-1]
 
-			if v, ok := value.(Copier); ok {
+			if v, ok := value.(DeepCopier); ok {
 				// store deep copy of the module if supported
-				value = v.Copy()
+				value = v.DeepCopy()
 				vm.stack[vm.sp-1] = value
 			}
 
@@ -750,56 +751,84 @@
 	vm.globals = globals
 }
 
-func (vm *VM) initLocals(args []Object) {
+func (vm *VM) initLocals(args Array, namedArgs *NamedArgs) {
 	// init all params as undefined
-	numParams := vm.bytecode.Main.NumArgs
-	locals := vm.stack[:vm.bytecode.Main.NumLocals]
+	main := vm.bytecode.Main
+	numParams := main.NumArgs
+	numNamedParams := main.NumKwargs
+	locals := vm.stack[:main.NumLocals]
 
 	// TODO (ozan): check why setting numParams fails some tests!
-	for i := 0; i < vm.bytecode.Main.NumLocals; i++ {
+	for i := 0; i < main.NumLocals; i++ {
 		locals[i] = Undefined
 	}
-<<<<<<< HEAD
-	if numParams <= 0 {
+
+	if numParams <= 0 && numNamedParams <= 0 {
 		return
-=======
-
-	// if main function is variadic, default value for last argument is empty array
-	if vm.bytecode.Main.VarArgs {
-		vm.stack[numParams-1] = Array{}
->>>>>>> 8867537a
 	}
 
 	if len(args) < numParams {
-		if vm.bytecode.Main.Variadic {
+		if main.VarArgs {
 			locals[numParams-1] = Array{}
 		}
 		copy(locals, args)
 		return
 	}
 
-<<<<<<< HEAD
-	if vm.bytecode.Main.Variadic {
+	if main.VarArgs {
 		vargs := args[numParams-1:]
 		arr := make(Array, 0, len(vargs))
 		locals[numParams-1] = append(arr, vargs...)
-	} else {
+	} else if numParams > 0 {
 		locals[numParams-1] = args[numParams-1]
-=======
-		if len(args) >= numParams {
-			for i := range args[:numParams-1] {
-				locals[i] = args[i]
-			}
-
+		/*
+			// if main function is variadic, default value for last argument is empty array
 			if vm.bytecode.Main.VarArgs {
-				locals[numParams-1] = append(Array{}, args[numParams-1:]...)
-			} else {
-				locals[numParams-1] = args[numParams-1]
-			}
-		}
->>>>>>> 8867537a
-	}
-	copy(locals, args[:numParams-1])
+				vm.stack[numParams-1] = Array{}
+			}
+
+			// copy args to stack
+			if numParams > 0 {
+				if len(args) < numParams {
+					copy(locals, args)
+					return
+				}
+
+				if len(args) >= numParams {
+					for i := range args[:numParams-1] {
+						locals[i] = args[i]
+					}
+
+					if vm.bytecode.Main.VarArgs {
+						locals[numParams-1] = append(Array{}, args[numParams-1:]...)
+					} else {
+						locals[numParams-1] = args[numParams-1]
+					}
+				}
+		*/
+	}
+	if numParams > 0 {
+		copy(locals, args[:numParams-1])
+	}
+
+	if numNamedParams > 0 {
+		namedArgs := namedArgs.All()
+		if main.VarKwargs {
+			for i, name := range main.NamedArgs[:numNamedParams-1] {
+				if v := namedArgs[name]; v != nil {
+					delete(namedArgs, name)
+					locals[numParams+i] = v
+				}
+			}
+			locals[numParams+numNamedParams-1] = namedArgs
+		} else {
+			for i, name := range main.NamedArgs {
+				if v := namedArgs[name]; v != nil {
+					locals[numParams+i] = v
+				}
+			}
+		}
+	}
 }
 
 func (vm *VM) initCurrentFrame() {
@@ -1023,12 +1052,29 @@
 	return nil
 }
 
-<<<<<<< HEAD
 func (vm *VM) xOpCallName() error {
-	numArgs := int(vm.curInsts[vm.ip+1])
-	flags := int(vm.curInsts[vm.ip+2]) // 0 or 1
-	obj := vm.stack[vm.sp-numArgs-2]
+	var (
+		numArgs     = int(vm.curInsts[vm.ip+1])
+		flags       = OpCallFlag(vm.curInsts[vm.ip+2]) // 0 or 1
+		basePointer = vm.sp - numArgs - 1
+		kwCount     int
+		expandArgs  int
+	)
+
+	if flags.Has(OpCallFlagVarArgs) {
+		expandArgs++
+	}
+	if flags.Has(OpCallFlagNamedArgs) {
+		kwCount++
+		basePointer--
+	}
+	if flags.Has(OpCallFlagVarNamedArgs) {
+		kwCount++
+		basePointer--
+	}
+
 	name := vm.stack[vm.sp-1]
+	obj := vm.stack[basePointer-1]
 
 	vm.sp--
 	vm.stack[vm.sp] = nil
@@ -1036,21 +1082,27 @@
 	var err error
 
 	if nameCaller, ok := obj.(NameCallerObject); ok {
-		var vargs []Object
-		if flags > 0 {
-			vargs, err = lastAsSlice(vm)
-			if err != nil {
-				return err
-			}
-		}
 		c := Call{
-			vm:    vm,
-			args:  vm.stack[vm.sp-numArgs : vm.sp-flags],
-			vargs: vargs,
-		}
+			vm: vm,
+		}
+
+		if flags.Has(OpCallFlagVarArgs) {
+			if arr, ok := vm.stack[basePointer+numArgs-1].(Array); ok {
+				c.vargs = arr
+			} else {
+				return NewArgumentTypeError("last", "array",
+					vm.stack[basePointer+numArgs-1].TypeName())
+			}
+		}
+
+		if flags.Has(OpCallFlagNamedArgs) || flags.Has(OpCallFlagVarNamedArgs) {
+			c.namedArgs = vm.getCalledNamedArgs(flags)
+		}
+
+		c.args = vm.stack[vm.sp-numArgs-kwCount : vm.sp-expandArgs-kwCount]
 		ret, err := nameCaller.CallName(name.String(), c)
 
-		for i := 0; i < numArgs; i++ {
+		for i := 0; i < numArgs+kwCount; i++ {
 			vm.sp--
 			vm.stack[vm.sp] = nil
 		}
@@ -1060,9 +1112,9 @@
 		}
 
 		vm.stack[vm.sp-1] = ret
-		//vm.sp++
-
-		//vm.sp = vm.sp - numArgs
+		// vm.sp++
+
+		// vm.sp = vm.sp - numArgs
 		vm.ip += 2
 		return nil
 	}
@@ -1076,144 +1128,50 @@
 
 func (vm *VM) xOpCall() error {
 	numArgs := int(vm.curInsts[vm.ip+1])
-	flags := int(vm.curInsts[vm.ip+2]) // 0 or 1
-	callee := vm.stack[vm.sp-numArgs-1]
+	flags := OpCallFlag(vm.curInsts[vm.ip+2])
+	kwCount := 0
+	if flags.Has(OpCallFlagNamedArgs) {
+		kwCount++
+	}
+	if flags.Has(OpCallFlagVarNamedArgs) {
+		kwCount++
+	}
+	callee := vm.stack[vm.sp-numArgs-kwCount-1]
 	return vm.xOpCallAny(callee, numArgs, flags)
 }
 
-func (vm *VM) xOpCallAny(callee Object, numArgs, flags int) error {
+func (vm *VM) xOpCallAny(callee Object, numArgs int, flags OpCallFlag) error {
 	if cfunc, ok := callee.(*CompiledFunction); ok {
 		return vm.xOpCallCompiled(cfunc, numArgs, flags)
 	}
 	return vm.xOpCallObject(callee, numArgs, flags)
 }
 
-func (vm *VM) xOpCallCompiled(cfunc *CompiledFunction, numArgs, flags int) error {
-	basePointer := vm.sp - numArgs
-	numLocals := cfunc.NumLocals
-	numParams := cfunc.NumParams
-
-	if flags == 0 {
-		if !cfunc.Variadic {
-			if numArgs != numParams {
-				return ErrWrongNumArguments.NewError(
-					wantEqXGotY(numParams, numArgs),
-				)
-=======
-func (vm *VM) execOpCall() error {
+func (vm *VM) xOpCallCompiled(cfunc *CompiledFunction, numArgs int, flags OpCallFlag) error {
 	var (
-		numArgs      = int(vm.curInsts[vm.ip+1])
-		expand       = int(vm.curInsts[vm.ip+2]) // 0 or 1
-		hasKwargs    = int(vm.curInsts[vm.ip+3])
-		expandKwargs = int(vm.curInsts[vm.ip+4]) // 0 or 1
-		callee       = vm.stack[vm.sp-numArgs-hasKwargs-expandKwargs-1]
-		kw           interface{}
+		basePointer = vm.sp - numArgs
+		numLocals   = cfunc.NumLocals
+		numParams   = cfunc.NumArgs
+		namedParams *NamedArgs
 	)
 
-	if compFunc, ok := callee.(*CompiledFunction); ok {
-		basePointer := vm.sp - numArgs - expandKwargs - hasKwargs
-		numLocals := compFunc.NumLocals
-		numParams := compFunc.NumArgs
-
-		if compFunc.VarKwargs || compFunc.NumKwargs > 0 {
-			var kwargs Map
-			if expandKwargs > 0 {
-				switch t := vm.stack[vm.sp-expandKwargs].(type) {
-				case Map:
-					kwargs = t
-				case *SyncMap:
-					kwargs = make(Map, len(t.Value))
-					for key, value := range t.Value {
-						kwargs[key] = value
-					}
-				default:
-					if t.CanIterate() {
-						kwargs = Map{}
-						it := t.Iterate()
-						for it.Next() {
-							switch key := it.Key().(type) {
-							case String:
-								kwargs[string(key)] = it.Value()
-							default:
-								kwargs[key.String()] = it.Value()
-							}
-						}
-					}
-				}
-
-				if hasKwargs > 0 {
-					for key, value := range vm.stack[vm.sp-expandKwargs-hasKwargs].(Map) {
-						kwargs[key] = value
-					}
-				}
-
-				kw = kwargs
-			} else if hasKwargs > 0 {
-				kw = vm.stack[vm.sp-expandKwargs-hasKwargs].(Map)
-			}
-
-			if !compFunc.VarKwargs {
-			kwargs_loop:
-				for key := range kwargs {
-					for _, name := range compFunc.Kwargs {
-						if name == key {
-							continue kwargs_loop
-						}
-					}
-					return ErrUnexpectedKwarg.NewError(strconv.Quote(key))
-				}
-			}
-
-		}
-
-		if expand == 0 {
-			if !compFunc.VarArgs {
-				if numArgs != numParams {
-					return ErrWrongNumArguments.NewError(
-						wantEqXGotY(numParams, numArgs),
-					)
-				}
-			} else {
-				if numArgs < numParams-1 {
-					// f := func(a, ...b) {}
-					// f()
-					return ErrWrongNumArguments.NewError(
-						wantGEqXGotY(numParams-1, numArgs),
-					)
-				}
-				if numArgs == numParams-1 {
-					// f := func(a, ...b) {} // a==1 b==[]
-					// f(1)
-					vm.stack[basePointer+numArgs] = Array{}
-				} else {
-					// f := func(a, ...b) {} // a == 1  b == [] // a == 1  b == [2, 3]
-					// f(1, 2) // f(1, 2, 3)
-					arr := vm.stack[basePointer+numParams-1 : basePointer+numArgs]
-					vm.stack[basePointer+numParams-1] = append(Array{}, arr...)
-				}
->>>>>>> 8867537a
-			}
-		} else {
-			if numArgs < numParams-1 {
-				// f := func(a, ...b) {}
-				// f()
-				return ErrWrongNumArguments.NewError(
-					wantGEqXGotY(numParams-1, numArgs),
-				)
-			}
-			if numArgs == numParams-1 {
-				// f := func(a, ...b) {} // a==1 b==[]
-				// f(1)
-				vm.stack[basePointer+numArgs] = Array{}
-			} else {
-				// f := func(a, ...b) {} // a == 1  b == [] // a == 1  b == [2, 3]
-				// f(1, 2) // f(1, 2, 3)
-				arr := vm.stack[basePointer+numParams-1 : basePointer+numArgs]
-				vm.stack[basePointer+numParams-1] = append(Array{}, arr...)
-			}
-<<<<<<< HEAD
-		}
-	} else {
+	if flags.Has(OpCallFlagNamedArgs) {
+		basePointer--
+	}
+	if flags.Has(OpCallFlagVarNamedArgs) {
+		basePointer--
+	}
+
+	if flags.Has(OpCallFlagNamedArgs) || flags.Has(OpCallFlagVarNamedArgs) {
+		namedParams = vm.getCalledNamedArgs(flags)
+		if !cfunc.VarKwargs && namedParams != nil {
+			if err := namedParams.CheckNamesFromSet(cfunc.namedArgsMap); err != nil {
+				return err
+			}
+		}
+	}
+
+	if flags.Has(OpCallFlagVarArgs) {
 		var arrSize int
 		if arr, ok := vm.stack[basePointer+numArgs-1].(Array); ok {
 			arrSize = len(arr)
@@ -1221,15 +1179,11 @@
 			return NewArgumentTypeError("last", "array",
 				vm.stack[basePointer+numArgs-1].TypeName())
 		}
-		if cfunc.Variadic {
+		if cfunc.VarArgs {
 			if numArgs < numParams {
 				// f := func(a, ...b) {}
 				// f(...[1]) // f(...[1, 2])
 				if arrSize+numArgs < numParams {
-=======
-			if compFunc.VarArgs {
-				if numArgs < numParams {
->>>>>>> 8867537a
 					// f := func(a, ...b) {}
 					// f(...[])
 					return ErrWrongNumArguments.NewError(
@@ -1265,11 +1219,51 @@
 			arr := vm.stack[basePointer+numArgs-1].(Array)
 			copy(vm.stack[basePointer+numArgs-1:], arr)
 		}
-	}
-
-<<<<<<< HEAD
-	for i := numParams; i < numLocals; i++ {
-		vm.stack[basePointer+i] = Undefined
+	} else {
+		if !cfunc.VarArgs {
+			if numArgs != numParams {
+				return ErrWrongNumArguments.NewError(
+					wantEqXGotY(numParams, numArgs),
+				)
+			}
+		} else {
+			if numArgs < numParams-1 {
+				// f := func(a, ...b) {}
+				// f()
+				return ErrWrongNumArguments.NewError(
+					wantGEqXGotY(numParams-1, numArgs),
+				)
+			}
+			if numArgs == numParams-1 {
+				// f := func(a, ...b) {} // a==1 b==[]
+				// f(1)
+				vm.stack[basePointer+numArgs] = Array{}
+			} else {
+				// f := func(a, ...b) {} // a == 1  b == [] // a == 1  b == [2, 3]
+				// f(1, 2) // f(1, 2, 3)
+				arr := vm.stack[basePointer+numParams-1 : basePointer+numArgs]
+				vm.stack[basePointer+numParams-1] = append(Array{}, arr...)
+			}
+		}
+	}
+
+	if namedParams != nil {
+		namedArgs := namedParams.All()
+		vm.stack[basePointer+numParams] = namedArgs // :named_args variable
+
+		// define named args after ":named_args"
+		var i = 1
+		for ; i <= cfunc.NumKwargs; i++ {
+			vm.stack[basePointer+numParams+i] = Undefined
+		}
+		// define var namedArgs
+		if cfunc.VarKwargs {
+			vm.stack[basePointer+numParams+i-1] = namedArgs
+		}
+	} else {
+		for i := numParams; i < numLocals; i++ {
+			vm.stack[basePointer+i] = Undefined
+		}
 	}
 
 	// test if it's tail-call
@@ -1281,40 +1275,15 @@
 			curBp := vm.curFrame.basePointer
 			copy(vm.stack[curBp:curBp+numLocals], vm.stack[basePointer:])
 			newSp := vm.sp - numArgs - 1
+			if flags.Has(OpCallFlagNamedArgs) {
+				newSp--
+			}
+			if flags.Has(OpCallFlagVarNamedArgs) {
+				newSp--
+			}
+
 			for i := vm.sp; i >= newSp; i-- {
 				vm.stack[i] = nil
-=======
-		if kw != nil {
-			var i int
-			for ; i < compFunc.NumKwargs; i++ {
-				vm.stack[basePointer+numParams+i] = Undefined
-			}
-			vm.stack[basePointer+numParams] = kw.(Object)
-			if compFunc.VarKwargs {
-				vm.stack[basePointer+numParams+i] = kw.(Object)
-			}
-		} else {
-			for i := numParams; i < numLocals; i++ {
-				vm.stack[basePointer+i] = Undefined
-			}
-		}
-
-		// test if it's tail-call
-		if compFunc == vm.curFrame.fn { // recursion
-			nextOp := vm.curInsts[vm.ip+2+2+1]
-			if nextOp == OpReturn ||
-				(nextOp == OpPop && OpReturn == vm.curInsts[vm.ip+2+2+1+1]) {
-				curBp := vm.curFrame.basePointer
-				copy(vm.stack[curBp:curBp+numLocals], vm.stack[basePointer:])
-				newSp := vm.sp - numArgs - hasKwargs - expandKwargs - 1
-				for i := vm.sp; i >= newSp; i-- {
-					vm.stack[i] = nil
-				}
-				vm.sp = newSp
-				vm.ip = -1                    // reset ip to beginning of the frame
-				vm.curFrame.errHandlers = nil // reset error handlers if any set
-				return nil
->>>>>>> 8867537a
 			}
 			vm.sp = newSp
 			vm.ip = -1                    // reset ip to beginning of the frame
@@ -1335,7 +1304,6 @@
 	frame.errHandlers = nil
 	frame.basePointer = basePointer
 
-<<<<<<< HEAD
 	vm.curFrame.ip = vm.ip + 2
 	vm.curInsts = cfunc.Instructions
 	vm.curFrame = frame
@@ -1343,31 +1311,8 @@
 	vm.ip = -1
 	return nil
 }
-=======
-		vm.curFrame.ip = vm.ip + 4
-		vm.curInsts = compFunc.Instructions
-		vm.curFrame = frame
-		vm.sp = basePointer + numLocals
-		vm.ip = -1
-		return nil
-	} else if _, ok := callee.(ContextCaller); ok {
-		var kwargs Map
-		if expandKwargs > 0 {
-			kwargs = vm.stack[vm.sp-expandKwargs].(Map)
-			if hasKwargs > 0 {
-				for key, value := range vm.stack[vm.sp-expandKwargs-hasKwargs].(Map) {
-					kwargs[key] = value
-				}
-			}
-
-			kw = kwargs
-		} else if hasKwargs > 0 {
-			kw = vm.stack[vm.sp-expandKwargs-hasKwargs].(Map)
-		}
-	}
->>>>>>> 8867537a
-
-func (vm *VM) xOpCallObject(callee Object, numArgs, flags int) error {
+
+func (vm *VM) xOpCallObject(callee Object, numArgs int, flags OpCallFlag) error {
 	if !callee.CanCall() {
 		return ErrNotCallable.NewError(callee.TypeName())
 	}
@@ -1376,80 +1321,98 @@
 		return vm.xOpCallExCaller(c, numArgs, flags)
 	}
 
-	var args []Object
-
-	if flags > 0 {
-		last, err := lastAsSlice(vm)
-		if err != nil {
-			return err
-		}
-		args = make([]Object, 0, numArgs-1+len(last))
-		args = append(args, vm.stack[vm.sp-numArgs:vm.sp-1]...)
-		args = append(args, last...)
-	} else {
-		args = make([]Object, 0, numArgs)
-		args = append(args, vm.stack[vm.sp-numArgs:vm.sp]...)
-	}
-
-	for i := 0; i < numArgs; i++ {
+	var (
+		err        error
+		kwCount    int
+		expandArgs int
+
+		basePointer = vm.sp - numArgs
+		args        Array
+		namedArgs   *NamedArgs
+	)
+
+	if flags.Has(OpCallFlagVarArgs) {
+		expandArgs++
+	}
+	if flags.Has(OpCallFlagNamedArgs) {
+		kwCount++
+		basePointer--
+	}
+	if flags.Has(OpCallFlagVarNamedArgs) {
+		kwCount++
+		basePointer--
+	}
+
+	if flags.Has(OpCallFlagNamedArgs) || flags.Has(OpCallFlagVarNamedArgs) {
+		namedArgs = vm.getCalledNamedArgs(flags)
+	}
+
+	args = vm.stack[basePointer : basePointer+numArgs-expandArgs]
+
+	if expandArgs > 0 {
+		if arr, ok := vm.stack[basePointer+numArgs-1].(Array); ok {
+			args = append(args, arr...)
+		} else {
+			return NewArgumentTypeError("last", "array",
+				vm.stack[basePointer+numArgs-1].TypeName())
+		}
+	}
+
+	result, err := callee.Call(namedArgs, args...)
+	if err != nil {
+		return err
+	}
+
+	for i := 0; i < numArgs+kwCount; i++ {
 		vm.sp--
 		vm.stack[vm.sp] = nil
 	}
 
-	var (
-		result Object
-		err    error
-	)
-
-	switch t := callee.(type) {
-	case ContextCaller:
-		cc := &CallContext{Args: args}
-		if kw != nil {
-			cc.Kwargs = kw.(Map)
-		}
-		result, err = t.Call(cc)
-	case Caller:
-		result, err = callee.(Caller).Call(args...)
-	default:
-		err = fmt.Errorf("%q is not callable", callee.TypeName())
-	}
-
-	if err != nil {
-		return err
-	}
-
-<<<<<<< HEAD
 	vm.stack[vm.sp-1] = result
 	vm.ip += 2
 	return nil
 }
 
-func (vm *VM) xOpCallExCaller(callee ExCallerObject, numArgs, flags int) error {
-	var err error
-	var vargs []Object
-	var args = vm.stack[vm.sp-numArgs : vm.sp-flags]
-
-	if flags > 0 {
-		vargs, err = lastAsSlice(vm)
-		if err != nil {
-			return err
-		}
-	}
-=======
-	vm.stack[vm.sp] = result
-	vm.sp++
-	vm.ip += 4
->>>>>>> 8867537a
-
-	c := Call{
-		vm:    vm,
-		args:  args,
-		vargs: vargs,
+func (vm *VM) xOpCallExCaller(callee ExCallerObject, numArgs int, flags OpCallFlag) error {
+	var (
+		err        error
+		kwCount    int
+		expandArgs int
+
+		basePointer = vm.sp - numArgs
+		c           = Call{vm: vm}
+	)
+
+	if flags.Has(OpCallFlagVarArgs) {
+		expandArgs++
+	}
+	if flags.Has(OpCallFlagNamedArgs) {
+		kwCount++
+		basePointer--
+	}
+	if flags.Has(OpCallFlagVarNamedArgs) {
+		kwCount++
+		basePointer--
+	}
+
+	if flags.Has(OpCallFlagNamedArgs) || flags.Has(OpCallFlagVarNamedArgs) {
+		c.namedArgs = vm.getCalledNamedArgs(flags)
+	}
+
+	c.args = vm.stack[basePointer : basePointer+numArgs-expandArgs]
+
+	if expandArgs > 0 {
+		if arr, ok := vm.stack[basePointer+numArgs-1].(Array); ok {
+			c.vargs = arr
+		} else {
+			return NewArgumentTypeError("last", "array",
+				vm.stack[basePointer+numArgs-1].TypeName())
+		}
 	}
 
 	result, err := callee.CallEx(c)
 
-	for i := 0; i < numArgs; i++ {
+	for i := 0; i < numArgs+kwCount; i++ {
 		vm.sp--
 		vm.stack[vm.sp] = nil
 	}
@@ -1825,7 +1788,7 @@
 }
 
 // Invoke invokes the callee object with the given arguments.
-func (inv *Invoker) Invoke(args ...Object) (Object, error) {
+func (inv *Invoker) Invoke(namedArgs *NamedArgs, args ...Object) (Object, error) {
 	if inv.child == nil {
 		inv.acquire(false)
 	}
@@ -1833,24 +1796,25 @@
 		return Undefined, ErrVMAborted
 	}
 	if inv.isCompiled {
-		return inv.child.Run(inv.vm.globals, args...)
-	}
-	return inv.invokeObject(inv.callee, args...)
-}
-
-func (inv *Invoker) invokeObject(callee Object, args ...Object) (Object, error) {
+		return inv.child.Run(inv.vm.globals, namedArgs, args...)
+	}
+	return inv.invokeObject(inv.callee, namedArgs, args...)
+}
+
+func (inv *Invoker) invokeObject(callee Object, namedArgs *NamedArgs, args ...Object) (Object, error) {
 	if !callee.CanCall() {
 		return Undefined, ErrNotCallable.NewError(callee.TypeName())
 	}
 	if c, ok := callee.(ExCallerObject); ok {
 		return c.CallEx(
 			Call{
-				vm:    inv.vm,
-				vargs: args,
+				vm:        inv.vm,
+				vargs:     args,
+				namedArgs: namedArgs,
 			},
 		)
 	}
-	return callee.Call(args...)
+	return callee.Call(namedArgs, args...)
 }
 
 type vmPool struct {
@@ -1925,6 +1889,70 @@
 	}
 }
 
+func (vm *VM) getCalledNamedArgs(flags OpCallFlag) (namedArgs *NamedArgs) {
+	var (
+		expand   = 0
+		hasPairs = 0
+	)
+
+	namedArgs = &NamedArgs{}
+
+	if flags.Has(OpCallFlagNamedArgs) {
+		hasPairs = 1
+	}
+
+	if flags.Has(OpCallFlagVarNamedArgs) {
+		expand = 1
+	}
+
+	if expand > 0 {
+		switch t := vm.stack[vm.sp-expand].(type) {
+		case Map:
+			namedArgs.vargs = t
+		case *SyncMap:
+			namedArgs.vargs = make(Map, len(t.Value))
+			for key, value := range t.Value {
+				namedArgs.vargs[key] = value
+			}
+		default:
+			if t.CanIterate() {
+				namedArgs.vargs = Map{}
+				it := t.Iterate()
+				for it.Next() {
+					switch key := it.Key().(type) {
+					default:
+						namedArgs.vargs[key.String()] = it.Value()
+					}
+				}
+			}
+		}
+	}
+	if hasPairs > 0 {
+		switch t := vm.stack[vm.sp-expand-hasPairs].(type) {
+		case Map:
+			namedArgs.args = t
+		case *SyncMap:
+			namedArgs.args = make(Map, len(t.Value))
+			for key, value := range t.Value {
+				namedArgs.args[key] = value
+			}
+		default:
+			if t.CanIterate() {
+				namedArgs.args = Map{}
+				it := t.Iterate()
+				for it.Next() {
+					switch key := it.Key().(type) {
+					default:
+						namedArgs.args[key.String()] = it.Value()
+					}
+				}
+			}
+		}
+	}
+
+	return
+}
+
 var vmSyncPool = sync.Pool{
 	New: func() interface{} {
 		return &VM{
